"""
Change tracking system for VM parameter modifications.

This module provides the ParameterChangeSet class, which tracks changes to VM
parameters and manages power cycle requirements. It supports both individual
handler change tracking and aggregation of changes across multiple handlers.
"""

import functools
import operator


class PowerCycleRequiredError(Exception):
    """
    Exception raised when a parameter change requires VM power cycling.

    This exception is used in non-fatal error handling scenarios where
    the caller needs to decide whether the VM config allows the change
    or if the module should fail.
    """

    pass


class ParameterChangeSet:
    """
    Tracks parameter changes and power cycle requirements for VM configuration.

    This class implements change detection by comparing desired parameters
    with current VM state. It tracks whether any changes are required and
    whether those changes necessitate powering off the VM. Multiple change
    sets can be aggregated to determine overall configuration state.

    Attributes:
        params (dict): Module parameters containing desired configuration
        vm: vSphere VM object (None for new VMs)
        error_handler: Service for handling validation errors
        power_cycle_required (bool): Whether changes require VM power cycling
        objects_to_add (list): Objects that need to be added to the VM. May not be used, depending on the handler.
        objects_to_update (list): Objects that need to be updated on the VM. May not be used, depending on the handler.
        objects_to_remove (list): Objects that need to be removed from the VM. May not be used, depending on the handler.
        _changed_parameters (dict): Dictionary of changed parameters with old and new values
    Read-only Properties:
        changes (dict): Dictionary of all changes to the VM that would be done, including parameters with old and new values
    """

    def __init__(self, params, vm, error_handler):
        """
        Initialize the parameter change set.

        Args:
            params (dict): Module parameters containing desired configuration
            vm: vSphere VM object (None for new VMs)
            error_handler: Service for handling validation errors
        """
        self.params = params
        self.vm = vm
        self.error_handler = error_handler
        self.power_cycle_required = False
        self._changed_parameters = dict()
        self.objects_to_add = []
        self.objects_to_update = []
        self.objects_to_remove = []

    @property
    def changes(self):
        return {
            "changed_parameters": self._changed_parameters,
            "objects_to_add": [obj.to_change_set_output()['new_value'] for obj in self.objects_to_add],
            "objects_to_update": [obj.to_change_set_output() for obj in self.objects_to_update],
            "objects_to_remove": [obj.to_change_set_output()['old_value'] for obj in self.objects_to_remove],
        }

    def are_changes_required(self):
        if self.vm is None:
            return True

        return any([
            len(self._changed_parameters) > 0,
            len(self.objects_to_add) > 0,
            len(self.objects_to_update) > 0,
            len(self.objects_to_remove) > 0
        ])

    def check_if_change_is_required(
        self, parameter_name, vm_attribute, power_sensitive=False, errors_fatal=True
    ):
        """
        Check if a parameter change is required by comparing desired vs current state.

        This method compares a module parameter with the corresponding VM attribute
        to determine if a change is needed. It also handles power state validation
        for changes that require the VM to be powered off.

        Args:
            parameter_name (str): Dot-notation path to the parameter in module params
            vm_attribute (str): Dot-notation path to the attribute in the VM object
            power_sensitive (bool): Whether this change requires VM power cycling
            errors_fatal (bool): Whether to cause a module failure or raise an exception
                                 for power issues. A caller can handle an exception when
                                 that is appropriate; a module failure is fatal.

        Side Effects:
            Sets changed_parameters if parameter differs from VM state.
            Sets power_cycle_required to True if change needs power cycling.
            May call error_handler.fail_with_power_cycle_error() if errors_fatal=True.
            May raise PowerCycleRequiredError if errors_fatal=False.
        """
        self._check_if_param_differs_from_vm(parameter_name, vm_attribute)
<<<<<<< HEAD
        if parameter_name not in self._changed_parameters:
            return

        if power_sensitive:
=======
        if power_sensitive and self.vm is not None:
>>>>>>> 9cb1fa75
            self._check_if_change_violates_power_state(
                parameter_name, errors_fatal=errors_fatal
            )

    def _check_if_param_differs_from_vm(self, parameter_name, vm_attribute):
        """
        Compare a parameter value with the corresponding VM attribute.

        Uses dot notation to navigate nested parameter and VM object structures.
        Sets _changed_parameters if values differ.

        Args:
            parameter_name (str): Dot-notation path to parameter (e.g., "cpu.cores")
            vm_attribute (str): Dot-notation path to VM attribute (e.g., "config.hardware.numCPU")

        Side Effects:
            Sets _changed_parameters if values differ.
            No action if parameter is not specified or values match.
        """
        try:
            param_value = functools.reduce(
                operator.getitem, parameter_name.split("."), self.params
            )
        except KeyError:
            return

        if param_value is None:
            # user did not specify this parameter, but ansible "set" it to None so
            # we missed the KeyError that would have been raised above.
            return

        try:
            vm_value = functools.reduce(getattr, vm_attribute.split("."), self.vm)
        except AttributeError:
            vm_value = None

        if param_value == vm_value:
            return

        self._changed_parameters[parameter_name] = {
            "old_value": vm_value,
            "new_value": param_value,
        }

    def _check_if_change_violates_power_state(self, parameter_name, errors_fatal=True):
        """
        Check if a required change violates VM power state constraints.

        Some VM configuration changes require the VM to be powered off. This
        method checks if the VM is powered on and handles the power cycle
        requirement based on module parameters and error handling preferences.

        Args:
            parameter_name (str): Name of the parameter requiring the change
            errors_fatal (bool): Whether to raise errors or exceptions

        Side Effects:
            Sets power_cycle_required to True if allow_power_cycling is enabled.
            Calls error_handler.fail_with_power_cycle_error() if errors_fatal=True.
            Raises PowerCycleRequiredError if errors_fatal=False.
        """
        power_state = self.vm.runtime.powerState
        if power_state != "poweredOn" or not self.are_changes_required():
            return

        if self.params.get("allow_power_cycling"):
            self.power_cycle_required = True
        elif errors_fatal:
            self.error_handler.fail_with_power_cycle_error(parameter_name)
        else:
            raise PowerCycleRequiredError(parameter_name)

    def propagate_required_changes_from(self, other):
        """
        Aggregate changes from another change set into this one.

        This method implements the aggregation logic for combining multiple
        handler change sets into a master change set. It uses logical OR
        operations to determine overall state.

        Args:
            other (ParameterChangeSet): Another change set to aggregate

        Raises:
            ValueError: If other is not a ParameterChangeSet instance

        Side Effects:
            Merges self._changed_parameters using other._changed_parameters.
            Updates power_cycle_required using logical OR with other.power_cycle_required.
        """
        if not hasattr(other, "_changed_parameters") and not hasattr(other, "power_cycle_required"):
            raise ValueError("change_set must be an instance of ParameterChangeSet")

        self._changed_parameters.update(other._changed_parameters)
        self.objects_to_add.extend(other.objects_to_add)
        self.objects_to_update.extend(other.objects_to_update)
        self.objects_to_remove.extend(other.objects_to_remove)

        self.power_cycle_required = (
            self.power_cycle_required or other.power_cycle_required
        )<|MERGE_RESOLUTION|>--- conflicted
+++ resolved
@@ -107,14 +107,10 @@
             May raise PowerCycleRequiredError if errors_fatal=False.
         """
         self._check_if_param_differs_from_vm(parameter_name, vm_attribute)
-<<<<<<< HEAD
         if parameter_name not in self._changed_parameters:
             return
 
-        if power_sensitive:
-=======
         if power_sensitive and self.vm is not None:
->>>>>>> 9cb1fa75
             self._check_if_change_violates_power_state(
                 parameter_name, errors_fatal=errors_fatal
             )
