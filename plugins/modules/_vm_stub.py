--- conflicted
+++ resolved
@@ -785,13 +785,8 @@
                 timeout=self.params['timeout']
             )
         except TaskError as e:
-<<<<<<< HEAD
-            if re.search(r".* for device '[\d]+'", str(e)):
-                self.error_handler.fail_with_device_configuration_error(error=e)
-=======
             if isinstance(e.parent_error, vim.fault.InvalidVmConfig):
                 self.error_handler.fail_with_vm_config_error(error=e.parent_error, message=str(e))
->>>>>>> 837b3086
             else:
                 self.module.fail_json(msg="%s %s" % (error_prefix, to_native(e)))
         except (vmodl.RuntimeFault, vim.fault.VimFault) as e:
